--- conflicted
+++ resolved
@@ -34,20 +34,9 @@
         except Image.DoesNotExist:
             return "<img>"
 
-<<<<<<< HEAD
         image_format = get_image_format(attrs['format'])
-        if for_editor:
-            try:
-                return image_format.image_to_editor_html(image, attrs['alt'])
-            except:
-                return ''
-        else:
-            return image_format.image_to_html(image, attrs['alt'])
-=======
-        format = get_image_format(attrs['format'])
 
         if for_editor:
-            return format.image_to_editor_html(image, attrs['alt'])
+            return image_format.image_to_editor_html(image, attrs['alt'])
         else:
-            return format.image_to_html(image, attrs['alt'])
->>>>>>> 9001abce
+            return image_format.image_to_html(image, attrs['alt'])