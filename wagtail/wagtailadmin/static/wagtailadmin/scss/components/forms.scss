/* 
    These are the generic stylings for forms of any type. 
    If you're styling something specific to the page editing interface,
    it probably ought to go in layouts/page-editor.scss
*/

form {
    ul, li{
        list-style-type:none;
    }
    ul{
        margin:0;
        padding:0;
    }
}

fieldset{
    border:0;
    padding:0 0 2em 0;
    margin:0;
}

legend{
    @include visuallyhidden();
}

label{
    font-weight:bold;
    color:$color-grey-1;
    font-size:1.1em;
    display:block;
    padding:0 0 0.8em 0;
    line-height:1.3em;

    .checkbox &,
    .radio &{
        display:inline;
    }
}

input, textarea, select, .richtext, .tagit{
    @include border-radius(6px);
    @include border-box();
    width:100%;
    font-family:Open Sans,Arial,sans-serif;
    border:1px solid $color-input-border;
    padding:0.9em 1.2em;
    background-color:$color-fieldset-hover;
    -webkit-appearance: none;
    color:$color-text-input;
    font-size:1.2em;
    font-weight:300;
    outline:none;

    /* what the hell firefox? Spare us your opinions */
    &::-moz-focus-inner {
        padding: 0 !important; 
        border: 0 !important;
        margin-top:-3px !important; 
        margin-bottom: -2px !important; 
        line-height:1em !important;
    }

    &:hover{
        background-color:white;
    }
    &:focus{
        border-color: darken($color-input-focus, 40%);
        outline:none;
        background-color:$color-input-focus;
    }
}

/* select boxes */
.choice_field .input,
.typed_choice_field .input{
    position:relative;

    select{
        outline:none;
    }

    /* Add select arrow back on browsers where native ui has been removed */
    select ~ span:after{
        @include border-radius(0 6px 6px 0);
        z-index:0;
        position:absolute;
        right:0px;
        top:1px;
        bottom:0px;
        width:1.5em;
        font-family:wagtail;
        content:"q";
        border:1px solid $color-input-border;
        border-width:0 0 0 1px;
        text-align:center;
        line-height:1.4em;
        font-size:3em;
        pointer-events:none;
        color:$color-grey-3;
        background-color:$color-fieldset-hover;
        margin:0px 1px 1px 0;

        .ie &{
            display:none;
        }
    }

    
}

/* radio and check boxes */
input[type=radio], input[type=checkbox]{
    @include border-radius(0);
    cursor:pointer;
    border:0;
}

input[type=radio]{
    -webkit-appearance: radio;
    width:auto;
    position:relative;
    margin-right:15px;
}

input[type=radio]:before{
    @include border-radius(100%);
    font-family: wagtail;
    font-style: normal;
    text-align:center;
    position:absolute;
    top:-5px;
    left:-2px;
    cursor:pointer;
    display:block;
    content:"K";
    width: 1em;
    line-height: 1.1em;
    padding: 4px;
    background-color: white;
    color:$color-grey-4;
    border: 1px solid $color-grey-4;
}
input[type=radio]:checked:before{
    content:"K";
    color:$color-teal;
}

input[type=checkbox]{
    -webkit-appearance: checkbox;
    width:auto;
    position:relative;
    margin-right:15px;
}

input[type=checkbox]:before{
    font-family: wagtail;
    font-style: normal;
    text-align:center;
    position:absolute;
    top:-5px;
    cursor:pointer;
    display:block;
    content:"x";
    line-height:20px;
    width:20px;
    height:20px;
    background-color:white;
    border:1px solid $color-grey-4;
    color:$color-grey-4;
}
input[type=checkbox]:checked:before{
    color:$color-teal;
}

/* Core button style 
Note that these styles include methods to render buttons the same x-browser, described here:
http://cbjdigital.com/blog/2010/08/bulletproof_css_input_button_heights */
input[type=submit], input[type=reset], input[type=button], .button, button{
    font-family:Open Sans,Arial,sans-serif;
    @include border-radius(3px);
    width:auto;
    height:2.4em;
    line-height:2.4em;
    padding:0 1em;
    font-size:0.9em;
    font-weight:normal;
    vertical-align: middle;
    display:inline-block;
    background-color: $color-button;
    border:1px solid $color-button;
    color:white;
    text-decoration:none;
    text-transform:uppercase;
    white-space: nowrap;
    position:relative;
    overflow:hidden;
    outline:none;
    box-sizing:border-box;
    -webkit-font-smoothing: auto;
    -moz-appearance: none;
    -moz-box-sizing:border-box;

    &.button-small{
        padding:0 0.8em;
        height:2em;
        line-height:2em;
        font-size:0.85em;
    }

    &.button-secondary{
        color:$color-button;
        background-color:white;
    }

    &.icon.text-replace:before{
        font-size:auto;
    }
    
    &:hover{
        background-color: $color-button-hover;
        color:white;
        border-color:transparent;
    }

    &.yes{
        background-color: $color-button-yes;
        border:1px solid $color-button-yes;

        &.button-secondary{
            border:1px solid $color-button-yes;
            color:$color-button-yes;
            background-color:transparent;
        }
        &:hover{
            color:white;
            border-color:transparent;
            background-color: $color-button-yes-hover;
        }
    }
    &.no, &.serious{
        background-color: $color-button-no;
        border:1px solid $color-button-no;

        &.button-secondary{
            border:1px solid $color-button-no;
            color:$color-button-no;
            background-color:transparent;
        }
        &:hover{
            color:white;
            border-color:transparent;
            background-color: $color-button-no-hover;
        }
    }  

    &.bicolor{
        border:0;
        padding-left:3.5em;

        &:before{
            font-size:1rem;
            position:absolute;
            left:0;
            top:0;
            width:2em;
            line-height:2em;
            height:100%;
            text-align:center;    
            background-color:rgba(0,0,0,0.2);
            display:block;
        }
    }

    &.button-small.bicolor{
        padding-left:3.5em;

        &:before{
            width:2em;
            font-size:0.9rem;
            line-height:2em;
        }
    }

    + input[type=submit],
    + input[type=reset],
    + input[type=button],
    + .button,
    + button{
        margin-left:1em;
    }
}

/* Special styles to counteract Firefox's completely unwarranted assumptions about button styles */
input[type=submit], input[type=reset], input[type=button], button{
    padding:0 1em;
    height: 2.4em; 
    line-height:inherit;

    &.button-small{
        height:2em;
        line-height:inherit;
    }
}

button.icon{
    &:before,
    &:after{
        line-height:0;
    }
}

.multiple{
    @include transition(max-height 10s ease);
    padding:0;
    max-height:10000px;
    max-width:1024px - 50px;
    overflow:hidden;

    > li{
        @include row();
        position:relative;
        background-color:white;
        padding:1em 10em 1em 1.5em; /* 10em padding leaves room for controls */
        margin-bottom:1em;
        border:1px solid lighten($color-grey-4, 3%); /* really trying to avoid creating more greys, but this one is better than grey 4 or 5 */
        @include border-radius(2px);
    }

    &.moving{
        position:relative;
    }
    li.moving{
        position:absolute;
        width:100%;
    }

    fieldset{
        padding-top:0;
        padding-bottom:0;
    }

    /* Object controls */
    .controls{
        position:absolute;
        z-index:1;
        right:1em;
        top:1em;
        color:white;
        overflow:hidden;
        @include border-radius(2px);
        
        li{
            background-color: $color-teal;
            float:left;
            cursor:pointer;
            margin-right:1px;

            &:last-child{
                margin-right:0;
            }
        }

        .icon{
            padding:0.3em;
        }

        .icon:before{
            line-height:2em;
            width:2em;
        }
        .icon:hover{
            background-color:$color-teal-darker;

            &:before{
                color:white;
            }
        }
        .icon-bin:hover{
            background-color:$color-red;
        }
        .disabled{
            display:none;
        }
    }

}

/* wrapper around add button for mutliple objects */
.add{
    font-weight:700;
    cursor:pointer;
    margin-top:0;
    margin-bottom:0;
    padding-top:1em;
    padding-bottom:2em;
    clear:both;
}

/* Other text */
.help, .error-message{
    font-size:0.85em;
    font-weight:normal;
    margin:0.5em 0 0 0;
}
.error-message{
    color:$color-red;
}
.help{
    color:$color-grey-2;
}

fieldset:hover > .help,
.field.focused + .help,
.field:focus + .help,
.field:hover + .help,
li.focused > .help{
    opacity:1;
}

.required .field > label:after{
    content:"*";
    color:$color-red;
    font-weight:bold;
    display:inline-block;
    margin-left:0.5em;
    line-height:1em;
    font-size:13px;
}

.error input, .error textarea, .error select, .error .tagit{
    border-color:$color-red;
    background-color:$color-input-error-bg;
}

/* Layouts for particular kinds of of fields */

/* permanently show checkbox/radio help as they have no focus state */
.boolean_field .help, .radio .help{
    opacity:1;
}

/* 
    This is expected to go on the parent of the input/select/textarea
    so in most cases .input
*/
.iconfield, /* generic */
.date_field,
.time_field,
.date_time_field,
.url_field{
    .input{
        position:relative;

        &:before, &:after{
            font-family:wagtail;
            position:absolute;
            top:0.5em;
            line-height:100%;
            font-size:2em;
            color:$color-grey-3;
        }
        &:before{
            left:0.3em;
        }
        &:after{
            right:0.5em;
        }
    }

    input:not([type=radio]), input:not([type=checkbox]), input:not([type=submit]), input:not([type=button]){
        padding-left:2.5em;
    }

    /* smaller fields required slight repositioning of icons */
    &.field-small{
        .input{
            &:before, &:after{
                font-size:1.5em;
                top:0.3em;
            }
            &:before{
                left:0.5em;
            }
            &:after{
                right:0.5em;
            }
        }
    }

    /* special case for search spinners */
    &.icon-spinner:after{
        color:$color-teal;
        opacity:0.8;
        text-align:center;
        top:0.3em;
    }
}

.date_field,
.date_time_field{
    .input:before{
        @extend .icon-date:before;
    }
}

.time_field{
    .input:before{
        @extend .icon-time:before;
    }
}

.url_field{
    .input:before{
        @extend .icon-link:before;
    }
}


/* This is specifically for model that are a generated set of checkboxes/radios */
.model_multiple_choice_field .input li,
.choice_field .input li{
    label{
        display:block;
        width:auto;
        float:none;
    }
}

.fields > li,
.field-col{
    @include clearfix();
    padding-top:0.5em;
    padding-bottom:1.2em;
}

.field-row{
    @include clearfix();
    /* negative margin the bottom so it doesn't add too much space */
    margin-bottom:-1.2em;
}

.input{
    clear:both;
}

/* field sizing and alignment */

.field-small{
    input, textarea, select, .richtext, .tagit{
        @include border-radius(3px);
        padding:0.4em 1em;
    }
}

.field{
    &.col1,
    &.col2,
    &.col3,
    &.col4,
    &.col5,
    &.col6,
    &.col7,
    &.col8,
    &.col9,
    &.col10,
    &.col11,
    &.col12{clear:both;}
}

li.inline .field{
    &.col1,
    &.col2,
    &.col3,
    &.col4,
    &.col5,
    &.col6,
    &.col7,
    &.col8,
    &.col9,
    &.col10,
    &.col11,
    &.col12{clear:none;}
}

/* solve gutter issues of inline fields */
ul.inline li:first-child, li.inline:first-child{
    margin-left:-$grid-gutter-width / 2;
}


/* TODO this chooser style has been made more generic based on two identical methods for choosing pages and images that were previously included in their own less files in each app directory (and since deleted). It would be best if an admin "theme" provided all the design for a UI in a single place, but should that be a series of overrides to the css provided from an app? If so, perhaps those two previous less files should be re-instated and then overriden here? hmm. */

.chooser {
    /* We show the 'chosen' state...*/
    @include clearfix();

    input[type=text]{
        float:left;
        width:50%;
        margin-right:1em;
    }
    .chosen {
        display: block;
    }
    .unchosen, .chosen{
        position:relative;

        &:before{
            vertical-align:middle;
            font-family:wagtail;
            content:"";
            position:relative;
            display:block;
            float:left;
            color:$color-grey-3;
            line-height:1em;
            font-size:2.5em;
            margin-right:0.3em;
        }
    }
    .unchosen {
        display: none;
    }

    /* ...unless the .page-chooser has the 'blank' class set */
    &.blank {
        .chosen { display: none; }
        .unchosen { display: block; }
    }
}

/* standard way of doing a chooser where the chosen object's title is overlayed */
.page-chooser,
.snippet-chooser,
.document-chooser {
    .chosen{
        .title{
            color: $color-grey-1;
            display:block;
            padding-left:3em;
        }
        .actions{
            clear:both;
            padding-top:0.6em;
        }
    }
}

.page-chooser{
    .unchosen, .chosen{
        &:before{
            content:"b";
        }
    }
}
.snippet-chooser {
    .unchosen, .chosen{
        &:before{
            content:"D";
        }
    }
}

.document-chooser {
    .unchosen, .chosen{
        &:before{
            content:"r";
        }
    }
}

.image-chooser {
    .unchosen, .chosen{
        &:before{
            content:"o";
        }
    }
    .chosen{
        padding-left:$thumbnail-width;   

        &:before{
            content:"";
        }
        .preview-image{
            float:left;
            margin-left:-($thumbnail-width);
            margin-right:1em;
        }
    }
}

/* taggit tagging */
.tagit{
    padding:0.6em 1.2em;

    .tagit-choice{
        border:0;
    }
}
ul.tagit input[type="text"]{
    padding: 0.2em 0.5em !important; /* having to use important, FML*/
}
ul.tagit li.tagit-choice-editable{
    padding:0 23px 0 0 !important; /* having to use important, FML*/
}

.tagit-close{
    .ui-icon-close{
        margin-left:1em;
        text-indent:0;
        background:none;
    }

    .ui-icon-close:before{
        font-family:wagtail;
        display:block;
        color:$color-grey-3;
        content:"g";
    }
    .ui-icon-close:hover:before{
        color:$color-red
    }
}

/* search-bars */
.search-bar{
    .required .field > label:after{
        display:none;
    }
}

/* Transitions */
fieldset, input, textarea, select{
    @include transition(background-color 0.2s ease);
}
input[type=submit], input[type=reset], input[type=button], .button, button{
    @include transition(background-color 0.2s ease, color 0.2s ease, border-color 0.2s ease);
}
.help{
    @include transition(opacity 0.2s ease);
}

@media screen and (min-width: $breakpoint-mobile){
    label{
        @include column(2);
        padding-top:1.2em;
        padding-left:0;
    }

<<<<<<< HEAD
    /* these fields are formatted differently and label alignment must change */
    .model_multiple_choice_field,
    .boolean_field,
    .model_choice_field,
    .image_field,
    .file_field{
        label{
=======
        .choice_field &,
        .model_multiple_choice_field &,
        .boolean_field &,
        .model_choice_field &,
        .image_field &,
        .file_field &{
>>>>>>> f026bb69
            padding-top:0;
        }
    }

    .label-above{
        .field > label{
            display:block;
            padding:0 0 0.8em 0;
            float:none;
            width:auto;
        }
    }

    input[type=submit], input[type=reset], input[type=button], .button, button{
        font-size:0.95em;
        padding:0 1.4em;
        height: 3em; 
        line-height:3em;

        &.button-small{
            height:2.3em;
            line-height:2.2em;
        }

        &.bicolor{
            padding-left:3.5em;

            &:before{
                width:2.2em;
                line-height:2.45em;
            }
        }

        &.button-small.bicolor{
            line-height:2.3em;

            &:before{
                line-height:1.85em;
            }
        }
    }

    /* Special styles to counteract Firefox's completely unwarranted assumptions about button styles */
    input[type=submit], input[type=reset], input[type=button], button{
        line-height:inherit;

        &.button-small, &.bicolor,
        &.button-small.bicolor{
           line-height:inherit; 
        }

        &.button-small{
            height:2.3em;
        }
    }


    .help{
        opacity:1;
    }
    .fields{
        max-width:800px;
    }

    .field{
        @include row();
    }

    .field-col{
        float:left;
        padding-left:0 !important;
    }

    .field-content{
        @include column(10);
        padding-right:0;
        padding-left:0;
    }   
}<|MERGE_RESOLUTION|>--- conflicted
+++ resolved
@@ -746,24 +746,13 @@
         @include column(2);
         padding-top:1.2em;
         padding-left:0;
-    }
-
-<<<<<<< HEAD
-    /* these fields are formatted differently and label alignment must change */
-    .model_multiple_choice_field,
-    .boolean_field,
-    .model_choice_field,
-    .image_field,
-    .file_field{
-        label{
-=======
+
         .choice_field &,
         .model_multiple_choice_field &,
         .boolean_field &,
         .model_choice_field &,
         .image_field &,
         .file_field &{
->>>>>>> f026bb69
             padding-top:0;
         }
     }
